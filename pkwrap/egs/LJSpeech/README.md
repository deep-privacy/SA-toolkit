--- conflicted
+++ resolved
@@ -163,7 +163,23 @@
   --asrbn_tdnnf_exp_path exp/chain/e2e_tdnnf_wav2vec_fairseq_hibitrate_vq_128/ \
   --cold_restart  \
   --init_weight_model ./exp/hifigan_w2w2/g_best
-<<<<<<< HEAD
+
+
+python3 -m torch.distributed.launch --nproc_per_node 2 \
+  ./local/tuning/hifi_gan_wav2vec2.py \
+  --batch_size 40 \
+  --no-caching \
+  --asrbn_tdnnf_vq 128 \
+  --checkpoint_path exp/hifigan_w2w2_vq_128 \
+  --asrbn_tdnnf_model local/chain/e2e/tuning/tdnnf_wav2vec_fairseq_hibitrate_vq.py \
+  --asrbn_tdnnf_exp_path exp/chain/e2e_tdnnf_wav2vec_fairseq_hibitrate_vq_128/ \
+  --init_weight_model exp/hifigan_w2w2_vq_128/g_00042000
+```
+
+
+### Train HifiGAN model No Wav2vec
+```bash
+python -m torch.distributed.launch --nproc_per_node 2 local/tuning/hifi_gan_tdnnf.py --batch_size 40 --no-caching
 ```
 
 
@@ -181,23 +197,4 @@
   --out ./test_out_wav \
   --in-wavscp ./data/train-clean-360/wav.scp \
   --target_id ./data/train-clean-360/target-mapping
-=======
-
-
-python3 -m torch.distributed.launch --nproc_per_node 2 \
-  ./local/tuning/hifi_gan_wav2vec2.py \
-  --batch_size 40 \
-  --no-caching \
-  --asrbn_tdnnf_vq 128 \
-  --checkpoint_path exp/hifigan_w2w2_vq_128 \
-  --asrbn_tdnnf_model local/chain/e2e/tuning/tdnnf_wav2vec_fairseq_hibitrate_vq.py \
-  --asrbn_tdnnf_exp_path exp/chain/e2e_tdnnf_wav2vec_fairseq_hibitrate_vq_128/ \
-  --init_weight_model exp/hifigan_w2w2_vq_128/g_00042000
-```
-
-
-### Train HifiGAN model No Wav2vec
-```bash
-python -m torch.distributed.launch --nproc_per_node 2 local/tuning/hifi_gan_tdnnf.py --batch_size 40 --no-caching
->>>>>>> 6ecf7130
 ```