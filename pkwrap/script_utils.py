--- conflicted
+++ resolved
@@ -225,14 +225,6 @@
 
 def run(cmd, quit_on_error=True, shell=False):
     """Run a command using subprocess, quit if return code is non-zero"""
-<<<<<<< HEAD
-    if shell == True:
-        print(" ".join(cmd))
-        os.system(" ".join(cmd))
-        return
-
-=======
->>>>>>> 9ee8df3c
     p = subprocess.run(cmd, shell=shell)
     if quit_on_error and p.returncode != 0:
         quit(p.returncode)
