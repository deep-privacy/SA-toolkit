--- conflicted
+++ resolved
@@ -31,11 +31,8 @@
 fi
 if test -f .in_colab_kaggle; then
   # Overwrite current python site-package with miniconda one
-<<<<<<< HEAD
   # WARNING THIS break everything on anything other than colab!
   venv_dir=/usr/local/
-=======
->>>>>>> b8d35e32
 
   # use the same python version as collab one (necessary for the overwrite)
   current_python_version=$(python -c 'import sys; print("py" + str(sys.version_info[0]) + str(sys.version_info[1]) )')
